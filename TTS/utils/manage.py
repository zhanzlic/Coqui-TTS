--- conflicted
+++ resolved
@@ -190,13 +190,8 @@
         output_stats_path = os.path.join(output_path, "scale_stats.npy")
         output_d_vector_file_path = os.path.join(output_path, "speakers.json")
         output_speaker_ids_file_path = os.path.join(output_path, "speaker_ids.json")
-<<<<<<< HEAD
         encoder_config_path = os.path.join(output_path, "config_se.json")
         encoder_model_path = os.path.join(output_path, "model_se.pth.tar")
-=======
-        speaker_encoder_config_path = os.path.join(output_path, "config_se.json")
-        speaker_encoder_model_path = self._find_speaker_encoder(output_path)
->>>>>>> 397b3e9b
 
         # update the scale_path.npy file path in the model config.json
         self._update_path("audio.stats_path", output_stats_path, config_path)
