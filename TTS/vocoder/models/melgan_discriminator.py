import numpy as np
from torch import nn
from torch.nn.utils import weight_norm


class MelganDiscriminator(nn.Module):
    def __init__(
        self,
        in_channels=1,
        out_channels=1,
        kernel_sizes=(5, 3),
        base_channels=16,
        max_channels=1024,
        downsample_factors=(4, 4, 4, 4),
<<<<<<< HEAD
        groups_denominator=4,
    ):
        super(MelganDiscriminator, self).__init__()
=======
    ):
        super().__init__()
>>>>>>> 3c0d1d06
        self.layers = nn.ModuleList()

        layer_kernel_size = np.prod(kernel_sizes)
        layer_padding = (layer_kernel_size - 1) // 2

        # initial layer
        self.layers += [
            nn.Sequential(
                nn.ReflectionPad1d(layer_padding),
                weight_norm(nn.Conv1d(in_channels, base_channels, layer_kernel_size, stride=1)),
                nn.LeakyReLU(0.2, inplace=True),
            )
        ]

        # downsampling layers
        layer_in_channels = base_channels
        for downsample_factor in downsample_factors:
            layer_out_channels = min(layer_in_channels * downsample_factor, max_channels)
            layer_kernel_size = downsample_factor * 10 + 1
            layer_padding = (layer_kernel_size - 1) // 2
            layer_groups = layer_in_channels // groups_denominator
            self.layers += [
                nn.Sequential(
                    weight_norm(
                        nn.Conv1d(
                            layer_in_channels,
                            layer_out_channels,
                            kernel_size=layer_kernel_size,
                            stride=downsample_factor,
                            padding=layer_padding,
                            groups=layer_groups,
                        )
                    ),
                    nn.LeakyReLU(0.2, inplace=True),
                )
            ]
            layer_in_channels = layer_out_channels

        # last 2 layers
        layer_padding1 = (kernel_sizes[0] - 1) // 2
        layer_padding2 = (kernel_sizes[1] - 1) // 2
        self.layers += [
            nn.Sequential(
                weight_norm(
                    nn.Conv1d(
                        layer_out_channels,
                        layer_out_channels,
                        kernel_size=kernel_sizes[0],
                        stride=1,
                        padding=layer_padding1,
                    )
                ),
                nn.LeakyReLU(0.2, inplace=True),
            ),
            weight_norm(
                nn.Conv1d(
                    layer_out_channels, out_channels, kernel_size=kernel_sizes[1], stride=1, padding=layer_padding2
                )
            ),
        ]

    def forward(self, x):
        feats = []
        for layer in self.layers:
            x = layer(x)
            feats.append(x)
        return x, feats<|MERGE_RESOLUTION|>--- conflicted
+++ resolved
@@ -12,14 +12,9 @@
         base_channels=16,
         max_channels=1024,
         downsample_factors=(4, 4, 4, 4),
-<<<<<<< HEAD
         groups_denominator=4,
     ):
-        super(MelganDiscriminator, self).__init__()
-=======
-    ):
         super().__init__()
->>>>>>> 3c0d1d06
         self.layers = nn.ModuleList()
 
         layer_kernel_size = np.prod(kernel_sizes)
