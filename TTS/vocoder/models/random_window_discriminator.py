import numpy as np
from torch import nn


class GBlock(nn.Module):
    def __init__(self, in_channels, cond_channels, downsample_factor):
        super().__init__()

        self.in_channels = in_channels
        self.cond_channels = cond_channels
        self.downsample_factor = downsample_factor

        self.start = nn.Sequential(
            nn.AvgPool1d(downsample_factor, stride=downsample_factor),
            nn.ReLU(),
            nn.Conv1d(in_channels, in_channels * 2, kernel_size=3, padding=1),
        )
        self.lc_conv1d = nn.Conv1d(cond_channels, in_channels * 2, kernel_size=1)
        self.end = nn.Sequential(
            nn.ReLU(), nn.Conv1d(in_channels * 2, in_channels * 2, kernel_size=3, dilation=2, padding=2)
        )
        self.residual = nn.Sequential(
            nn.Conv1d(in_channels, in_channels * 2, kernel_size=1),
            nn.AvgPool1d(downsample_factor, stride=downsample_factor),
        )

    def forward(self, inputs, conditions):
        outputs = self.start(inputs) + self.lc_conv1d(conditions)
        outputs = self.end(outputs)
        residual_outputs = self.residual(inputs)
        outputs = outputs + residual_outputs

        return outputs


class DBlock(nn.Module):
    def __init__(self, in_channels, out_channels, downsample_factor):
        super().__init__()

        self.in_channels = in_channels
        self.downsample_factor = downsample_factor
        self.out_channels = out_channels

        self.donwsample_layer = nn.AvgPool1d(downsample_factor, stride=downsample_factor)
        self.layers = nn.Sequential(
            nn.ReLU(),
            nn.Conv1d(in_channels, out_channels, kernel_size=3, padding=1),
            nn.ReLU(),
            nn.Conv1d(out_channels, out_channels, kernel_size=3, dilation=2, padding=2),
        )
        self.residual = nn.Sequential(
            nn.Conv1d(in_channels, out_channels, kernel_size=1),
        )

    def forward(self, inputs):
        if self.downsample_factor > 1:
            outputs = self.layers(self.donwsample_layer(inputs)) + self.donwsample_layer(self.residual(inputs))
        else:
            outputs = self.layers(inputs) + self.residual(inputs)
        return outputs


class ConditionalDiscriminator(nn.Module):
    def __init__(self, in_channels, cond_channels, downsample_factors=(2, 2, 2), out_channels=(128, 256)):
<<<<<<< HEAD
        super(ConditionalDiscriminator, self).__init__()
=======
        super().__init__()
>>>>>>> 3c0d1d06

        assert len(downsample_factors) == len(out_channels) + 1

        self.in_channels = in_channels
        self.cond_channels = cond_channels
        self.downsample_factors = downsample_factors
        self.out_channels = out_channels

        self.pre_cond_layers = nn.ModuleList()
        self.post_cond_layers = nn.ModuleList()

        # layers before condition features
        self.pre_cond_layers += [DBlock(in_channels, 64, 1)]
        in_channels = 64
        for (i, channel) in enumerate(out_channels):
            self.pre_cond_layers.append(DBlock(in_channels, channel, downsample_factors[i]))
            in_channels = channel

        # condition block
        self.cond_block = GBlock(in_channels, cond_channels, downsample_factors[-1])

        # layers after condition block
        self.post_cond_layers += [
            DBlock(in_channels * 2, in_channels * 2, 1),
            DBlock(in_channels * 2, in_channels * 2, 1),
            nn.AdaptiveAvgPool1d(1),
            nn.Conv1d(in_channels * 2, 1, kernel_size=1),
        ]

    def forward(self, inputs, conditions):
        batch_size = inputs.size()[0]
        outputs = inputs.view(batch_size, self.in_channels, -1)
        for layer in self.pre_cond_layers:
            outputs = layer(outputs)
        outputs = self.cond_block(outputs, conditions)
        for layer in self.post_cond_layers:
            outputs = layer(outputs)

        return outputs


class UnconditionalDiscriminator(nn.Module):
    def __init__(self, in_channels, base_channels=64, downsample_factors=(8, 4), out_channels=(128, 256)):
<<<<<<< HEAD
        super(UnconditionalDiscriminator, self).__init__()
=======
        super().__init__()
>>>>>>> 3c0d1d06

        self.downsample_factors = downsample_factors
        self.in_channels = in_channels
        self.downsample_factors = downsample_factors
        self.out_channels = out_channels

        self.layers = nn.ModuleList()
        self.layers += [DBlock(self.in_channels, base_channels, 1)]
        in_channels = base_channels
        for (i, factor) in enumerate(downsample_factors):
            self.layers.append(DBlock(in_channels, out_channels[i], factor))
            in_channels *= 2
        self.layers += [
            DBlock(in_channels, in_channels, 1),
            DBlock(in_channels, in_channels, 1),
            nn.AdaptiveAvgPool1d(1),
            nn.Conv1d(in_channels, 1, kernel_size=1),
        ]

    def forward(self, inputs):
        batch_size = inputs.size()[0]
        outputs = inputs.view(batch_size, self.in_channels, -1)
        for layer in self.layers:
            outputs = layer(outputs)
        return outputs


class RandomWindowDiscriminator(nn.Module):
    """Random Window Discriminator as described in
    http://arxiv.org/abs/1909.11646"""

    def __init__(
        self,
        cond_channels,
        hop_length,
        uncond_disc_donwsample_factors=(8, 4),
        cond_disc_downsample_factors=((8, 4, 2, 2, 2), (8, 4, 2, 2), (8, 4, 2), (8, 4), (4, 2, 2)),
        cond_disc_out_channels=((128, 128, 256, 256), (128, 256, 256), (128, 256), (256,), (128, 256)),
        window_sizes=(512, 1024, 2048, 4096, 8192),
    ):

<<<<<<< HEAD
        super(RandomWindowDiscriminator, self).__init__()
=======
        super().__init__()
>>>>>>> 3c0d1d06
        self.cond_channels = cond_channels
        self.window_sizes = window_sizes
        self.hop_length = hop_length
        self.base_window_size = self.hop_length * 2
        self.ks = [ws // self.base_window_size for ws in window_sizes]

        # check arguments
        assert len(cond_disc_downsample_factors) == len(cond_disc_out_channels) == len(window_sizes)
        for ws in window_sizes:
            assert ws % hop_length == 0

        for idx, cf in enumerate(cond_disc_downsample_factors):
            assert np.prod(cf) == hop_length // self.ks[idx]

        # define layers
        self.unconditional_discriminators = nn.ModuleList([])
        for k in self.ks:
            layer = UnconditionalDiscriminator(
                in_channels=k, base_channels=64, downsample_factors=uncond_disc_donwsample_factors
            )
            self.unconditional_discriminators.append(layer)

        self.conditional_discriminators = nn.ModuleList([])
        for idx, k in enumerate(self.ks):
            layer = ConditionalDiscriminator(
                in_channels=k,
                cond_channels=cond_channels,
                downsample_factors=cond_disc_downsample_factors[idx],
                out_channels=cond_disc_out_channels[idx],
            )
            self.conditional_discriminators.append(layer)

    def forward(self, x, c):
        scores = []
        feats = []
        # unconditional pass
        for (window_size, layer) in zip(self.window_sizes, self.unconditional_discriminators):
            index = np.random.randint(x.shape[-1] - window_size)

            score = layer(x[:, :, index : index + window_size])
            scores.append(score)

        # conditional pass
        for (window_size, layer) in zip(self.window_sizes, self.conditional_discriminators):
            frame_size = window_size // self.hop_length
            lc_index = np.random.randint(c.shape[-1] - frame_size)
            sample_index = lc_index * self.hop_length
            x_sub = x[:, :, sample_index : (lc_index + frame_size) * self.hop_length]
            c_sub = c[:, :, lc_index : lc_index + frame_size]

            score = layer(x_sub, c_sub)
            scores.append(score)
        return scores, feats<|MERGE_RESOLUTION|>--- conflicted
+++ resolved
@@ -62,11 +62,7 @@
 
 class ConditionalDiscriminator(nn.Module):
     def __init__(self, in_channels, cond_channels, downsample_factors=(2, 2, 2), out_channels=(128, 256)):
-<<<<<<< HEAD
-        super(ConditionalDiscriminator, self).__init__()
-=======
-        super().__init__()
->>>>>>> 3c0d1d06
+        super().__init__()
 
         assert len(downsample_factors) == len(out_channels) + 1
 
@@ -110,11 +106,7 @@
 
 class UnconditionalDiscriminator(nn.Module):
     def __init__(self, in_channels, base_channels=64, downsample_factors=(8, 4), out_channels=(128, 256)):
-<<<<<<< HEAD
-        super(UnconditionalDiscriminator, self).__init__()
-=======
-        super().__init__()
->>>>>>> 3c0d1d06
+        super().__init__()
 
         self.downsample_factors = downsample_factors
         self.in_channels = in_channels
@@ -156,11 +148,7 @@
         window_sizes=(512, 1024, 2048, 4096, 8192),
     ):
 
-<<<<<<< HEAD
-        super(RandomWindowDiscriminator, self).__init__()
-=======
-        super().__init__()
->>>>>>> 3c0d1d06
+        super().__init__()
         self.cond_channels = cond_channels
         self.window_sizes = window_sizes
         self.hop_length = hop_length
