--- conflicted
+++ resolved
@@ -366,10 +366,7 @@
         try:
             model.load_state_dict(checkpoint['model'])
         except:
-<<<<<<< HEAD
             print(" > Partial model initialization.")
-=======
->>>>>>> 2634abbb
             model_dict = model.state_dict()
             # Partial initialization: if there is a mismatch with new and old layer, it is skipped.
             # 1. filter out unnecessary keys
